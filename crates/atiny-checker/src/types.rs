--- conflicted
+++ resolved
@@ -3,7 +3,7 @@
 //!
 use std::{
     cell::{RefCell, RefMut},
-    collections::{HashMap, BTreeMap},
+    collections::{BTreeMap, HashMap},
     fmt::{self, Display},
     hash::{Hash, Hasher},
     ptr::addr_of,
@@ -224,11 +224,7 @@
         Rc::new(Self::Hole(Ref::new(name, level)))
     }
 
-<<<<<<< HEAD
-    pub fn generalize_type(&self, ctx: Ctx, holes: &mut BTreeMap<Ref, String>) -> Rc<Self> {
-=======
     fn generalize_type(&self, ctx: Ctx, holes: &mut HashMap<Ref, String>) -> Rc<Self> {
->>>>>>> 4bb90548
         match self {
             Self::Var(_) => Rc::new(self.clone()),
 
